module Main ( main ) where

import qualified Data.List as L
import qualified Data.Map as M
import Data.Maybe ( fromMaybe )
import Data.Word ( Word16 )
import Test.Framework as T
import Test.Framework.Providers.HUnit as T
import Test.HUnit as T

import Dalvik.Instruction as I
import Dalvik.SSA.Labelling

import qualified Tests.Dalvik.SSA as TSSA

argMap :: [(String, Word16)]
argMap = [ ("arg1", 99)
         , ("arg2", 100)
         , ("arg3", 101)
         ]

showProgram :: [Instruction] -> IO ()
showProgram = putStrLn . (++ "\n\n") . prettyLabelling . labelInstructions argMap

main :: IO ()
main = do
  mapM_ showProgram [p1, p2, p3, p4, p5, p6, p7]
  T.defaultMain $ [
<<<<<<< HEAD
     T.testGroup "basic-tests" [
       T.testCase "addition-sequence" (checkReturnValue p1 (SimpleLabel 5))
       , T.testCase "move-sequence" (checkReturnValue p2 (SimpleLabel 3))
=======
    T.testGroup "basic-tests" [
       T.testCase "addition-sequence" (checkReturnValue p1 (SimpleLabel 8))
       , T.testCase "move-sequence" (checkReturnValue p2 (SimpleLabel 6))
>>>>>>> fe3afcd0
       , T.testCase "return-moved-argument" (checkReturnValue p3 (ArgumentLabel "arg1" 0))
       , T.testCase "trivial-branch" (checkReturnValue p4 (PhiLabel 2 [0, 1] 8))
       , T.testCase "simple-loop" (checkReturnValue p5 (PhiLabel 0 [1] 3))
       , T.testCase "loop2-dead-code" (checkReturnValue p6 (ArgumentLabel "arg1" 0))
       , T.testCase "loop3" (checkReturnValue p7 (PhiLabel 1 [0, 2] 7))
       ]
    , TSSA.tests
    ]

isReturn :: Instruction -> Bool
isReturn i =
  case i of
    Return _ _ -> True
    _ -> False

checkReturnValue :: [Instruction] -> Label -> Assertion
checkReturnValue p expected = fromMaybe (T.assertFailure "No return instruction found") $ do
  (_, m) <- L.find (isReturn . fst) instMaps
  case M.toList m of
    [(_, label) ] -> return $ do
      T.assertBool "Non-unique value label" (generatedLabelsAreUnique l)
      T.assertEqual "Unexpected label mismatch" expected label
    _ -> return $ T.assertFailure "More than one (or no) register mapped for return"
  where
    l = labelInstructions argMap p
    instMaps = M.toList (labellingReadRegs l)

p1 :: [Instruction]
p1 = [ IBinop Add False 2 99 100
     , IBinop Add False 3 2 99
     , IBinop Add False 3 3 2
     , Return MNormal (R8 3)
     ]


p2 :: [Instruction]
p2 = [ IBinop Add False 2 99 100
     , Move MNormal (R8 3) (R8 2)
     , Move MNormal (R8 4) (R8 3)
     , Move MNormal (R8 5) (R8 4)
     , Return MNormal (R8 5)
     ]

p3 :: [Instruction]
p3 = [ Move MNormal (R8 0) (R8 99)
     , Move MNormal (R8 1) (R8 0)
     , Move MNormal (R8 2) (R8 1)
     , Return MNormal (R8 2)
     ]

-- | A simple branch:
--
-- > int f(int x) {
-- >   if(x > 0)
-- >     x = x * 2;
-- >   return x;
p4 :: [Instruction]
p4 = [ Move MNormal (R8 0) (R8 99)
     , IfZero Le 0 3
     , LoadConst (R8 1) (Const4 2)
     , IBinop Add False 0 0 1
     , Return MNormal (R8 0)
     ]

-- | Simple loop
--
-- > int f(int x, int y) {
-- >   while(y > 0) {
-- >     x = x + y;
-- >     y = y - 1;
-- >   }
-- >   return x;
-- > }
p5 :: [Instruction]
p5 = [ IfZero Le 100 5
     , IBinop Add False 99 99 100
     , LoadConst (R8 0) (Const4 1)
     , IBinop Sub False 100 100 0
     , Goto (-4)
     , Return MNormal (R8 99)
     ]

-- | Simple loop
--
-- > int f(int x, int y) {
-- >   int z = x;
-- >   while(y > 0) {
-- >     z = z + y;
-- >     y = y - 1;
-- >   }
-- >   return x; // Note, x was never modified
-- > }
p6 :: [Instruction]
p6 = [ Move MNormal (R8 0) (R8 99)
     , IfZero Le 100 5
     , IBinop Add False 0 0 100
     , LoadConst (R8 1) (Const4 1)
     , IBinop Sub False 100 100 1
     , Goto (-4)
     , Return MNormal (R8 99)
     ]


-- | Simple loop
--
-- > int f(int x, int y) {
-- >   int z = x;
-- >   while(y > 0) {
-- >     z = z + y;
-- >     y = y - 1;
-- >   }
-- >   return z;
-- > }
p7 :: [Instruction]
p7 = [ Move MNormal (R8 0) (R8 99)
     , IfZero Le 100 5
     , IBinop Add False 0 0 100
     , LoadConst (R8 1) (Const4 1)
     , IBinop Sub False 100 100 1
     , Goto (-4)
     , Return MNormal (R8 0)
     ]<|MERGE_RESOLUTION|>--- conflicted
+++ resolved
@@ -26,15 +26,9 @@
 main = do
   mapM_ showProgram [p1, p2, p3, p4, p5, p6, p7]
   T.defaultMain $ [
-<<<<<<< HEAD
      T.testGroup "basic-tests" [
        T.testCase "addition-sequence" (checkReturnValue p1 (SimpleLabel 5))
        , T.testCase "move-sequence" (checkReturnValue p2 (SimpleLabel 3))
-=======
-    T.testGroup "basic-tests" [
-       T.testCase "addition-sequence" (checkReturnValue p1 (SimpleLabel 8))
-       , T.testCase "move-sequence" (checkReturnValue p2 (SimpleLabel 6))
->>>>>>> fe3afcd0
        , T.testCase "return-moved-argument" (checkReturnValue p3 (ArgumentLabel "arg1" 0))
        , T.testCase "trivial-branch" (checkReturnValue p4 (PhiLabel 2 [0, 1] 8))
        , T.testCase "simple-loop" (checkReturnValue p5 (PhiLabel 0 [1] 3))
