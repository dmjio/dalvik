{-# LANGUAGE OverloadedStrings #-}
{-# LANGUAGE FlexibleContexts #-}
module Dalvik.SSA where

import Control.Failure
import qualified Data.ByteString as BS
import Data.Word (Word16)

import Dalvik.Instruction as I
import Dalvik.Types as DT
import Dalvik.SSA.Labelling
import Dalvik.SSA.Types as SSA

toSSA :: DT.DexFile -> SSA.DexFile
toSSA f = undefined -- dexClasses f

translateClass :: DT.Class -> SSA.Class
translateClass c =
  SSA.Class { --  classId = 0
            -- ,
              className = undefined
            , classParent = undefined
--            , classInterfaces = undefined
            -- , classStaticFields = undefined
            -- , classInstanceFields = undefined
            -- , classDirectMethods = undefined
            -- , classVirtualMethods = undefined
            }

<<<<<<< HEAD
labelMethod :: (Failure DecodeError f) => DT.DexFile -> DT.EncodedMethod -> f Labelling
labelMethod _ (DT.EncodedMethod mId _ Nothing) = failure $ NoCodeForMethod mId
labelMethod dx em@(DT.EncodedMethod _ _ (Just codeItem)) = do
  insts <- I.decodeInstructions (codeInsns codeItem)
  regMap <- methodRegisterAssignment dx em
  return $ labelInstructions regMap insts
=======
labelMethod :: DT.DexFile -> DT.EncodedMethod -> Either DecodeError Labelling
labelMethod dx (DT.EncodedMethod _ _ Nothing) = Left "No code for method"
labelMethod dx em@(DT.EncodedMethod _ _ (Just codeItem)) = do
  insts <- I.decodeInstructions (codeInsns codeItem)
  case methodRegisterAssignment dx em of
    Just regMap -> return $ labelInstructions regMap insts
    Nothing -> Left "No register map"
>>>>>>> d489c59b


methodExceptionRanges :: DT.DexFile -> EncodedMethod -> [ExceptionRange]
methodExceptionRanges _ _ = []

-- | Map argument names for a method to the initial register for that
-- argument.
--
-- Note: argument names are available in the DebugInfo of CodeItem
<<<<<<< HEAD
methodRegisterAssignment :: (Failure DecodeError f) => DT.DexFile -> EncodedMethod -> f [(Maybe String, Word16)]
methodRegisterAssignment _  (DT.EncodedMethod mId _ Nothing) = failure $ NoCodeForMethod mId
=======
methodRegisterAssignment :: DT.DexFile -> EncodedMethod -> Maybe [(Maybe String, Word16)]
methodRegisterAssignment _  (DT.EncodedMethod mId _ Nothing) = Nothing
>>>>>>> d489c59b
methodRegisterAssignment df (DT.EncodedMethod mId _ (Just code)) = do
  DT.Method cid pid nameId <- getMethod df mId
  DT.Proto    _   _ params <- getProto df pid

  -- This mapM will result in Nothing if /any/ of the types are
  -- unavailable, that's going to make debugging tricky.
  paramNames <- mapM (getTypeName df) params
  return $ snd $ foldr findOffset (codeRegs code, []) (reverse paramNames)
    where
      findOffset :: BS.ByteString ->
                    (Word16, [(Maybe String, Word16)]) ->
                    (Word16, [(Maybe String, Word16)])
      findOffset tname (offset, acc) = let
        regCount = registers tname
        in (offset - regCount, acc ++ [(Nothing, offset)])

      registers :: BS.ByteString -> Word16
      registers name | name == "J" = 2 -- longs take two registers.
                     | name == "D" = 2 -- doubles take two registers.
                     | otherwise   = 1 -- everything else fits in one.



{- Note [Translation]

Before building up the SSA-based IR, we label every Value with its
local SSA number using the algorithm from

  http://www.cdl.uni-saarland.de/papers/bbhlmz13cc.pdf

This is fairly different from the Cytron algorithm.  It works
backwards instead of forwards and does not require a dominance
frontier or a full CFG.  Once each value is identified this way,
making an SSA value for it should be simpler.

-}<|MERGE_RESOLUTION|>--- conflicted
+++ resolved
@@ -27,22 +27,12 @@
             -- , classVirtualMethods = undefined
             }
 
-<<<<<<< HEAD
 labelMethod :: (Failure DecodeError f) => DT.DexFile -> DT.EncodedMethod -> f Labelling
 labelMethod _ (DT.EncodedMethod mId _ Nothing) = failure $ NoCodeForMethod mId
 labelMethod dx em@(DT.EncodedMethod _ _ (Just codeItem)) = do
   insts <- I.decodeInstructions (codeInsns codeItem)
   regMap <- methodRegisterAssignment dx em
   return $ labelInstructions regMap insts
-=======
-labelMethod :: DT.DexFile -> DT.EncodedMethod -> Either DecodeError Labelling
-labelMethod dx (DT.EncodedMethod _ _ Nothing) = Left "No code for method"
-labelMethod dx em@(DT.EncodedMethod _ _ (Just codeItem)) = do
-  insts <- I.decodeInstructions (codeInsns codeItem)
-  case methodRegisterAssignment dx em of
-    Just regMap -> return $ labelInstructions regMap insts
-    Nothing -> Left "No register map"
->>>>>>> d489c59b
 
 
 methodExceptionRanges :: DT.DexFile -> EncodedMethod -> [ExceptionRange]
@@ -52,13 +42,8 @@
 -- argument.
 --
 -- Note: argument names are available in the DebugInfo of CodeItem
-<<<<<<< HEAD
 methodRegisterAssignment :: (Failure DecodeError f) => DT.DexFile -> EncodedMethod -> f [(Maybe String, Word16)]
 methodRegisterAssignment _  (DT.EncodedMethod mId _ Nothing) = failure $ NoCodeForMethod mId
-=======
-methodRegisterAssignment :: DT.DexFile -> EncodedMethod -> Maybe [(Maybe String, Word16)]
-methodRegisterAssignment _  (DT.EncodedMethod mId _ Nothing) = Nothing
->>>>>>> d489c59b
 methodRegisterAssignment df (DT.EncodedMethod mId _ (Just code)) = do
   DT.Method cid pid nameId <- getMethod df mId
   DT.Proto    _   _ params <- getProto df pid
