--- conflicted
+++ resolved
@@ -147,13 +147,8 @@
 
 -- | Create a new empty SSA labelling environment.  This includes
 -- computing CFG information.
-<<<<<<< HEAD
-emptyEnv :: [(String, Word16)] -> [ExceptionRange] -> Vector Instruction -> LabelEnv
+emptyEnv :: [(BS.ByteString, Word16)] -> [ExceptionRange] -> Vector Instruction -> LabelEnv
 emptyEnv argRegs ers ivec =
-=======
-emptyEnv :: [(BS.ByteString, Word16)] -> Vector Instruction -> LabelEnv
-emptyEnv argRegs ivec =
->>>>>>> 18142714
   LabelEnv { envInstructionStream = ivec
            , envBasicBlocks = findBasicBlocks ivec ers
            , envRegisterAssignment =
